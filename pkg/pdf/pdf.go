--- conflicted
+++ resolved
@@ -26,12 +26,9 @@
 	GetBorder() bool
 	GetPageSize() (float64, float64)
 	GetCurrentPage() int
-<<<<<<< HEAD
+	GetCurrentOffset() float64
 	SetPageMargins(left, top, right float64)
 	GetPageMargins() (float64, float64, float64, float64)
-=======
-	GetCurrentOffset() float64
->>>>>>> 9f1ddd83
 
 	// Outside Col/Row Components
 	TableList(header []string, contents [][]string, prop ...props.TableList)
@@ -144,7 +141,11 @@
 	return s.pageIndex
 }
 
-<<<<<<< HEAD
+// GetCurrentOffset obtain the current offset in y axis
+func (s *PdfMaroto) GetCurrentOffset() float64 {
+	return s.offsetY
+}
+
 // SetPageMargins overrides default margins (10,10,10)
 // the new page margin will affect all PDF pages
 func (s *PdfMaroto) SetPageMargins(left, top, right float64) {
@@ -153,11 +154,6 @@
 
 func (s *PdfMaroto) GetPageMargins() (float64, float64, float64, float64) {
 	return s.Pdf.GetMargins()
-=======
-// GetCurrentOffset obtain the current offset in y axis
-func (s *PdfMaroto) GetCurrentOffset() float64 {
-	return s.offsetY
->>>>>>> 9f1ddd83
 }
 
 // Signature add a space for a signature inside a cell,
